pub mod modelator;
pub mod step;

use ibc::ics02_client::client_def::{AnyClientState, AnyConsensusState, AnyHeader};
use ibc::ics02_client::client_type::ClientType;
use ibc::ics02_client::error::Kind as ICS02ErrorKind;
use ibc::ics02_client::msgs::create_client::MsgCreateAnyClient;
use ibc::ics02_client::msgs::update_client::MsgUpdateAnyClient;
use ibc::ics02_client::msgs::ClientMsg;
use ibc::ics03_connection::connection::Counterparty;
use ibc::ics03_connection::error::Kind as ICS03ErrorKind;
use ibc::ics03_connection::msgs::conn_open_ack::MsgConnectionOpenAck;
<<<<<<< HEAD
=======
use ibc::ics03_connection::msgs::conn_open_confirm::MsgConnectionOpenConfirm;
>>>>>>> bfd3d8e3
use ibc::ics03_connection::msgs::conn_open_init::MsgConnectionOpenInit;
use ibc::ics03_connection::msgs::conn_open_try::MsgConnectionOpenTry;
use ibc::ics03_connection::msgs::ConnectionMsg;
use ibc::ics03_connection::version::Version;
use ibc::ics18_relayer::context::Ics18Context;
use ibc::ics18_relayer::error::{Error as ICS18Error, Kind as ICS18ErrorKind};
use ibc::ics23_commitment::commitment::{CommitmentPrefix, CommitmentProofBytes};
use ibc::ics24_host::identifier::{ChainId, ClientId, ConnectionId};
use ibc::ics26_routing::error::{Error as ICS26Error, Kind as ICS26ErrorKind};
use ibc::ics26_routing::msgs::Ics26Envelope;
use ibc::mock::client_state::{MockClientState, MockConsensusState};
use ibc::mock::context::MockContext;
use ibc::mock::header::MockHeader;
use ibc::mock::host::HostType;
use ibc::proofs::{ConsensusProof, Proofs};
use ibc::Height;
use std::collections::{BTreeMap, HashMap};
use std::error::Error;
use std::fmt::{Debug, Display};
use step::{Action, ActionOutcome, Chain, Step};
use tendermint::account::Id as AccountId;

#[derive(Debug, Clone, Hash)]
pub struct IBCTestExecutor {
    // mapping from chain identifier to its context
    contexts: BTreeMap<ChainId, MockContext>,
}

impl IBCTestExecutor {
    pub fn new() -> Self {
        Self {
            contexts: Default::default(),
        }
    }

    /// Create a `MockContext` for a given `chain_id`.
    /// Panic if a context for `chain_id` already exists.
    pub fn init_chain_context(&mut self, chain_id: String, initial_height: u64) {
        let chain_id = Self::chain_id(chain_id);
        // never GC blocks
        let max_history_size = usize::MAX;
        let ctx = MockContext::new(
            chain_id.clone(),
            HostType::Mock,
            max_history_size,
            Height::new(Self::revision(), initial_height),
        );
        assert!(self.contexts.insert(chain_id, ctx).is_none());
    }

    /// Returns a reference to the `MockContext` of a given `chain_id`.
    /// Panic if the context for `chain_id` is not found.
    pub fn chain_context(&self, chain_id: String) -> &MockContext {
        self.contexts
            .get(&Self::chain_id(chain_id))
            .expect("chain context should have been initialized")
    }

    /// Returns a mutable reference to the `MockContext` of a given `chain_id`.
    /// Panic if the context for `chain_id` is not found.
    pub fn chain_context_mut(&mut self, chain_id: String) -> &mut MockContext {
        self.contexts
            .get_mut(&Self::chain_id(chain_id))
            .expect("chain context should have been initialized")
    }

    pub fn extract_handler_error_kind<K>(ics18_result: Result<(), ICS18Error>) -> K
    where
        K: Clone + Debug + Display + Into<anomaly::BoxError> + 'static,
    {
        let ics18_error = ics18_result.expect_err("ICS18 error expected");
        assert!(matches!(
            ics18_error.kind(),
            ICS18ErrorKind::TransactionFailed
        ));
        let ics26_error = ics18_error
            .source()
            .expect("expected source in ICS18 error")
            .downcast_ref::<ICS26Error>()
            .expect("ICS18 source should be an ICS26 error");
        assert!(matches!(
            ics26_error.kind(),
            ICS26ErrorKind::HandlerRaisedError,
        ));
        ics26_error
            .source()
            .expect("expected source in ICS26 error")
            .downcast_ref::<anomaly::Error<K>>()
            .expect("ICS26 source should be an handler error")
            .kind()
            .clone()
    }

    pub fn chain_id(chain_id: String) -> ChainId {
        ChainId::new(chain_id, Self::revision())
    }

    pub fn revision() -> u64 {
        0
    }

    pub fn version() -> Version {
        Version::default()
    }

    pub fn versions() -> Vec<Version> {
        vec![Self::version()]
    }

    pub fn client_id(client_id: u64) -> ClientId {
        ClientId::new(ClientType::Mock, client_id)
            .expect("it should be possible to create the client identifier")
    }

    pub fn connection_id(connection_id: u64) -> ConnectionId {
        ConnectionId::new(connection_id)
    }

    pub fn height(height: u64) -> Height {
        Height::new(Self::revision(), height)
    }

<<<<<<< HEAD
    pub fn mock_header(height: u64) -> MockHeader {
        MockHeader(Self::height(height))
=======
    fn mock_header(height: u64) -> MockHeader {
        MockHeader::new(Self::height(height))
>>>>>>> bfd3d8e3
    }

    pub fn header(height: u64) -> AnyHeader {
        AnyHeader::Mock(Self::mock_header(height))
    }

    pub fn client_state(height: u64) -> AnyClientState {
        AnyClientState::Mock(MockClientState(Self::mock_header(height)))
    }

    pub fn consensus_state(height: u64) -> AnyConsensusState {
        AnyConsensusState::Mock(MockConsensusState(Self::mock_header(height)))
    }

    pub fn signer() -> AccountId {
        AccountId::new([0; 20])
    }

    pub fn counterparty(client_id: u64, connection_id: Option<u64>) -> Counterparty {
        let client_id = Self::client_id(client_id);
        let connection_id = connection_id.map(|connection_id| Self::connection_id(connection_id));
        let prefix = Self::commitment_prefix();
        Counterparty::new(client_id, connection_id, prefix)
    }

    pub fn delay_period() -> u64 {
        0
    }

    pub fn commitment_prefix() -> CommitmentPrefix {
        vec![0].into()
    }

    pub fn commitment_proof_bytes() -> CommitmentProofBytes {
        vec![0].into()
    }

    pub fn consensus_proof(height: u64) -> ConsensusProof {
        let consensus_proof = Self::commitment_proof_bytes();
        let consensus_height = Self::height(height);
        ConsensusProof::new(consensus_proof, consensus_height)
            .expect("it should be possible to create the consensus proof")
    }

    pub fn proofs(height: u64) -> Proofs {
        let object_proof = Self::commitment_proof_bytes();
        let client_proof = None;
        let consensus_proof = Some(Self::consensus_proof(height));
        let other_proof = None;
        let height = Self::height(height);
        Proofs::new(
            object_proof,
            client_proof,
            consensus_proof,
            other_proof,
            height,
        )
        .expect("it should be possible to create the proofs")
    }

    /// Check that chain heights match the ones in the model.
    pub fn validate_chains(&self) -> bool {
        self.contexts.values().all(|ctx| ctx.validate().is_ok())
    }

    /// Check that chain heights match the ones in the model.
    pub fn check_chain_heights(&self, chains: HashMap<String, Chain>) -> bool {
        chains.into_iter().all(|(chain_id, chain)| {
            let ctx = self.chain_context(chain_id);
            ctx.query_latest_height() == Self::height(chain.height)
        })
    }

    pub fn apply(&mut self, action: Action) -> Result<(), ICS18Error> {
        match action {
            Action::None => panic!("unexpected action type"),
            Action::ICS02CreateClient {
                chain_id,
                client_state,
                consensus_state,
            } => {
                // get chain's context
                let ctx = self.chain_context_mut(chain_id);

                // create ICS26 message and deliver it
                let msg = Ics26Envelope::Ics2Msg(ClientMsg::CreateClient(MsgCreateAnyClient {
                    client_state: Self::client_state(client_state),
                    consensus_state: Self::consensus_state(consensus_state),
                    signer: Self::signer(),
                }));
                ctx.deliver(msg)
            }
            Action::ICS02UpdateClient {
                chain_id,
                client_id,
                header,
            } => {
                // get chain's context
                let ctx = self.chain_context_mut(chain_id);

                // create ICS26 message and deliver it
                let msg = Ics26Envelope::Ics2Msg(ClientMsg::UpdateClient(MsgUpdateAnyClient {
                    client_id: Self::client_id(client_id),
                    header: Self::header(header),
                    signer: Self::signer(),
                }));
                ctx.deliver(msg)
            }
            Action::ICS03ConnectionOpenInit {
                chain_id,
                client_id,
                counterparty_chain_id: _,
                counterparty_client_id,
            } => {
                // get chain's context
                let ctx = self.chain_context_mut(chain_id);

                // create ICS26 message and deliver it
                let msg = Ics26Envelope::Ics3Msg(ConnectionMsg::ConnectionOpenInit(
                    MsgConnectionOpenInit {
                        client_id: Self::client_id(client_id),
                        counterparty: Self::counterparty(counterparty_client_id, None),
                        version: Self::version(),
                        delay_period: Self::delay_period(),
                        signer: Self::signer(),
                    },
                ));
                ctx.deliver(msg)
            }
            Action::ICS03ConnectionOpenTry {
                chain_id,
                previous_connection_id,
                client_id,
                client_state,
                counterparty_chain_id: _,
                counterparty_client_id,
                counterparty_connection_id,
            } => {
                // get chain's context
                let ctx = self.chain_context_mut(chain_id);

                // create ICS26 message and deliver it
                let msg = Ics26Envelope::Ics3Msg(ConnectionMsg::ConnectionOpenTry(Box::new(
                    MsgConnectionOpenTry {
                        previous_connection_id: previous_connection_id.map(Self::connection_id),
                        client_id: Self::client_id(client_id),
                        // TODO: is this ever needed?
                        client_state: None,
                        counterparty: Self::counterparty(
                            counterparty_client_id,
                            Some(counterparty_connection_id),
                        ),
                        counterparty_versions: Self::versions(),
                        proofs: Self::proofs(client_state),
                        delay_period: Self::delay_period(),
                        signer: Self::signer(),
                    },
                )));
                ctx.deliver(msg)
            }
            Action::ICS03ConnectionOpenAck {
                chain_id,
                connection_id,
                client_state,
                counterparty_chain_id: _,
                counterparty_connection_id,
            } => {
                // get chain's context
                let ctx = self.chain_context_mut(chain_id);

                // create ICS26 message and deliver it
                let msg = Ics26Envelope::Ics3Msg(ConnectionMsg::ConnectionOpenAck(Box::new(
                    MsgConnectionOpenAck {
                        connection_id: Self::connection_id(connection_id),
<<<<<<< HEAD
                        // TODO: the following should not be an option
                        counterparty_connection_id: Some(Self::connection_id(
                            counterparty_connection_id,
                        )),
=======
                        counterparty_connection_id: Self::connection_id(counterparty_connection_id),
>>>>>>> bfd3d8e3
                        // TODO: is this ever needed?
                        client_state: None,
                        proofs: Self::proofs(client_state),
                        version: Self::version(),
                        signer: Self::signer(),
                    },
                )));
                ctx.deliver(msg)
<<<<<<< HEAD
=======
            }
            Action::ICS03ConnectionOpenConfirm {
                chain_id,
                connection_id,
                client_state,
                counterparty_chain_id: _,
                counterparty_connection_id: _,
            } => {
                // get chain's context
                let ctx = self.chain_context_mut(chain_id);

                // create ICS26 message and deliver it
                let msg = Ics26Envelope::Ics3Msg(ConnectionMsg::ConnectionOpenConfirm(
                    MsgConnectionOpenConfirm {
                        connection_id: Self::connection_id(connection_id),
                        proofs: Self::proofs(client_state),
                        signer: Self::signer(),
                    },
                ));
                ctx.deliver(msg)
>>>>>>> bfd3d8e3
            }
        }
    }
}

impl modelator::TestExecutor<Step> for IBCTestExecutor {
    fn initial_step(&mut self, step: Step) -> bool {
        assert_eq!(step.action, Action::None, "unexpected action type");
        assert_eq!(
            step.action_outcome,
            ActionOutcome::None,
            "unexpected action outcome"
        );
        // initiliaze all chains
        for (chain_id, chain) in step.chains {
            self.init_chain_context(chain_id, chain.height);
        }
        true
    }

    fn next_step(&mut self, step: Step) -> bool {
        let result = self.apply(step.action);
<<<<<<< HEAD
        println!("{:?}", result);
=======
>>>>>>> bfd3d8e3
        let outcome_matches = match step.action_outcome {
            ActionOutcome::None => panic!("unexpected action outcome"),
            ActionOutcome::ICS02CreateOK => result.is_ok(),
            ActionOutcome::ICS02UpdateOK => result.is_ok(),
            ActionOutcome::ICS02ClientNotFound => matches!(
                Self::extract_handler_error_kind::<ICS02ErrorKind>(result),
                ICS02ErrorKind::ClientNotFound(_)
            ),
            ActionOutcome::ICS02HeaderVerificationFailure => matches!(
                Self::extract_handler_error_kind::<ICS02ErrorKind>(result),
                ICS02ErrorKind::HeaderVerificationFailure
            ),
            ActionOutcome::ICS03ConnectionOpenInitOK => result.is_ok(),
            ActionOutcome::ICS03MissingClient => matches!(
                Self::extract_handler_error_kind::<ICS03ErrorKind>(result),
                ICS03ErrorKind::MissingClient(_)
            ),
            ActionOutcome::ICS03ConnectionOpenTryOK => result.is_ok(),
            ActionOutcome::ICS03InvalidConsensusHeight => matches!(
                Self::extract_handler_error_kind::<ICS03ErrorKind>(result),
                ICS03ErrorKind::InvalidConsensusHeight(_, _)
            ),
            ActionOutcome::ICS03ConnectionNotFound => matches!(
                Self::extract_handler_error_kind::<ICS03ErrorKind>(result),
                ICS03ErrorKind::ConnectionNotFound(_)
            ),
            ActionOutcome::ICS03ConnectionMismatch => matches!(
                Self::extract_handler_error_kind::<ICS03ErrorKind>(result),
                ICS03ErrorKind::ConnectionMismatch(_)
            ),
            ActionOutcome::ICS03MissingClientConsensusState => matches!(
                Self::extract_handler_error_kind::<ICS03ErrorKind>(result),
                ICS03ErrorKind::MissingClientConsensusState(_, _)
            ),
            ActionOutcome::ICS03InvalidProof => matches!(
                Self::extract_handler_error_kind::<ICS03ErrorKind>(result),
                ICS03ErrorKind::InvalidProof
            ),
            ActionOutcome::ICS03ConnectionOpenAckOK => result.is_ok(),
            ActionOutcome::ICS03UninitializedConnection => matches!(
                Self::extract_handler_error_kind::<ICS03ErrorKind>(result),
                ICS03ErrorKind::UninitializedConnection(_)
            ),
<<<<<<< HEAD
=======
            ActionOutcome::ICS03ConnectionOpenConfirmOK => result.is_ok(),
>>>>>>> bfd3d8e3
        };
        // also check the state of chains
        outcome_matches && self.validate_chains() && self.check_chain_heights(step.chains)
    }
}<|MERGE_RESOLUTION|>--- conflicted
+++ resolved
@@ -10,10 +10,7 @@
 use ibc::ics03_connection::connection::Counterparty;
 use ibc::ics03_connection::error::Kind as ICS03ErrorKind;
 use ibc::ics03_connection::msgs::conn_open_ack::MsgConnectionOpenAck;
-<<<<<<< HEAD
-=======
 use ibc::ics03_connection::msgs::conn_open_confirm::MsgConnectionOpenConfirm;
->>>>>>> bfd3d8e3
 use ibc::ics03_connection::msgs::conn_open_init::MsgConnectionOpenInit;
 use ibc::ics03_connection::msgs::conn_open_try::MsgConnectionOpenTry;
 use ibc::ics03_connection::msgs::ConnectionMsg;
@@ -136,13 +133,8 @@
         Height::new(Self::revision(), height)
     }
 
-<<<<<<< HEAD
-    pub fn mock_header(height: u64) -> MockHeader {
-        MockHeader(Self::height(height))
-=======
     fn mock_header(height: u64) -> MockHeader {
         MockHeader::new(Self::height(height))
->>>>>>> bfd3d8e3
     }
 
     pub fn header(height: u64) -> AnyHeader {
@@ -317,14 +309,7 @@
                 let msg = Ics26Envelope::Ics3Msg(ConnectionMsg::ConnectionOpenAck(Box::new(
                     MsgConnectionOpenAck {
                         connection_id: Self::connection_id(connection_id),
-<<<<<<< HEAD
-                        // TODO: the following should not be an option
-                        counterparty_connection_id: Some(Self::connection_id(
-                            counterparty_connection_id,
-                        )),
-=======
                         counterparty_connection_id: Self::connection_id(counterparty_connection_id),
->>>>>>> bfd3d8e3
                         // TODO: is this ever needed?
                         client_state: None,
                         proofs: Self::proofs(client_state),
@@ -333,8 +318,6 @@
                     },
                 )));
                 ctx.deliver(msg)
-<<<<<<< HEAD
-=======
             }
             Action::ICS03ConnectionOpenConfirm {
                 chain_id,
@@ -355,7 +338,6 @@
                     },
                 ));
                 ctx.deliver(msg)
->>>>>>> bfd3d8e3
             }
         }
     }
@@ -378,10 +360,6 @@
 
     fn next_step(&mut self, step: Step) -> bool {
         let result = self.apply(step.action);
-<<<<<<< HEAD
-        println!("{:?}", result);
-=======
->>>>>>> bfd3d8e3
         let outcome_matches = match step.action_outcome {
             ActionOutcome::None => panic!("unexpected action outcome"),
             ActionOutcome::ICS02CreateOK => result.is_ok(),
@@ -425,10 +403,7 @@
                 Self::extract_handler_error_kind::<ICS03ErrorKind>(result),
                 ICS03ErrorKind::UninitializedConnection(_)
             ),
-<<<<<<< HEAD
-=======
             ActionOutcome::ICS03ConnectionOpenConfirmOK => result.is_ok(),
->>>>>>> bfd3d8e3
         };
         // also check the state of chains
         outcome_matches && self.validate_chains() && self.check_chain_heights(step.chains)
