--- conflicted
+++ resolved
@@ -18,13 +18,8 @@
     // Check if client for ibc0 on ibc1 has been updated to latest height:
     // - query client state on destination chain
     let dest_client_state = dest
-<<<<<<< HEAD
-        .query_client_full_state(&client_id)
+        .query_client_full_state(client_id)
         .ok_or_else(|| error::client_state_not_found_error(client_id.clone()))?;
-=======
-        .query_client_full_state(client_id)
-        .ok_or_else(|| Kind::ClientStateNotFound(client_id.clone()))?;
->>>>>>> 0af53fd9
 
     let dest_client_latest_height = dest_client_state.latest_height();
 
