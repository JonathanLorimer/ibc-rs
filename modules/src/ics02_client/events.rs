//! Types for the IBC events emitted from Tendermint Websocket by the client module.
use std::convert::{TryFrom, TryInto};

use anomaly::BoxError;
use serde_derive::{Deserialize, Serialize};
use subtle_encoding::hex;
use tendermint_proto::Protobuf;

use crate::attribute;
use crate::events::{IbcEvent, RawObject};
use crate::ics02_client::client_type::ClientType;
use crate::ics02_client::header::AnyHeader;
use crate::ics02_client::height::Height;
use crate::ics24_host::identifier::ClientId;

/// The content of the `type` field for the event that a chain produces upon executing the create client transaction.
const CREATE_EVENT_TYPE: &str = "create_client";
const UPDATE_EVENT_TYPE: &str = "update_client";
<<<<<<< HEAD
const MISBEHAVIOUR_EVENT_TYPE: &str = "client_misbehaviour";
=======
const UPGRADE_EVENT_TYPE: &str = "upgrade_client";
>>>>>>> 11f38795

/// The content of the `key` field for the attribute containing the client identifier.
const CLIENT_ID_ATTRIBUTE_KEY: &str = "client_id";

/// The content of the `key` field for the attribute containing the client type.
const CLIENT_TYPE_ATTRIBUTE_KEY: &str = "client_type";

/// The content of the `key` field for the attribute containing the height.
const CONSENSUS_HEIGHT_ATTRIBUTE_KEY: &str = "consensus_height";

/// The content of the `key` field for the header in update client event.
const HEADER: &str = "header";

pub fn try_from_tx(event: &tendermint::abci::Event) -> Option<IbcEvent> {
    match event.type_str.as_ref() {
        CREATE_EVENT_TYPE => Some(IbcEvent::CreateClient(CreateClient(
            extract_attributes_from_tx(event),
        ))),
        UPDATE_EVENT_TYPE => Some(IbcEvent::UpdateClient(UpdateClient {
            common: extract_attributes_from_tx(event),
            header: extract_header_from_tx(event), // TODO fix
        })),
        MISBEHAVIOUR_EVENT_TYPE => Some(IbcEvent::ClientMisbehaviour(ClientMisbehaviour(
            extract_attributes_from_tx(event),
        ))),
        UPGRADE_EVENT_TYPE => Some(IbcEvent::UpgradeClient(UpgradeClient(
            extract_attributes_from_tx(event),
        ))),
        _ => None,
    }
}

fn extract_attributes_from_tx(event: &tendermint::abci::Event) -> Attributes {
    let mut attr = Attributes::default();

    for tag in &event.attributes {
        let key = tag.key.as_ref();
        let value = tag.value.as_ref();
        match key {
            CLIENT_ID_ATTRIBUTE_KEY => attr.client_id = value.parse().unwrap(),
            CLIENT_TYPE_ATTRIBUTE_KEY => attr.client_type = value.parse().unwrap(),
            CONSENSUS_HEIGHT_ATTRIBUTE_KEY => attr.consensus_height = value.parse().unwrap(),
            // TODO: `Attributes` has 4 fields and we're only parsing 3
            _ => {}
        }
    }

    attr
}

pub fn extract_header_from_tx(event: &tendermint::abci::Event) -> Option<AnyHeader> {
    for tag in &event.attributes {
        let key = tag.key.as_ref();
        let value = tag.value.as_ref();
        if let HEADER = key {
            let header_bytes = hex::decode(value).unwrap();
            let header: AnyHeader = Protobuf::decode(header_bytes.as_ref()).unwrap();
            return Some(header);
        }
    }
    None
}

/// NewBlock event signals the committing & execution of a new block.
// TODO - find a better place for NewBlock
#[derive(Debug, Deserialize, Serialize, Clone)]
pub struct NewBlock {
    pub height: Height,
}

impl NewBlock {
    pub fn new(h: Height) -> NewBlock {
        NewBlock { height: h }
    }
    pub fn set_height(&mut self, height: Height) {
        self.height = height;
    }
    pub fn height(&self) -> Height {
        self.height
    }
}

impl From<NewBlock> for IbcEvent {
    fn from(v: NewBlock) -> Self {
        IbcEvent::NewBlock(v)
    }
}

#[derive(Debug, Deserialize, Serialize, Clone, PartialEq, Eq, PartialOrd, Ord, Hash)]
pub struct Attributes {
    pub height: Height,
    pub client_id: ClientId,
    pub client_type: ClientType,
    pub consensus_height: Height,
}

impl Default for Attributes {
    fn default() -> Self {
        Attributes {
            height: Default::default(),
            client_id: Default::default(),
            client_type: ClientType::Tendermint,
            consensus_height: Height::default(),
        }
    }
}

/// CreateClient event signals the creation of a new on-chain client (IBC client).
#[derive(Debug, Deserialize, Serialize, Clone)]
pub struct CreateClient(Attributes);

impl CreateClient {
    pub fn client_id(&self) -> &ClientId {
        &self.0.client_id
    }
    pub fn height(&self) -> Height {
        self.0.height
    }
    pub fn set_height(&mut self, height: Height) {
        self.0.height = height;
    }
}

impl From<Attributes> for CreateClient {
    fn from(attrs: Attributes) -> Self {
        CreateClient(attrs)
    }
}

impl TryFrom<RawObject> for CreateClient {
    type Error = BoxError;
    fn try_from(obj: RawObject) -> Result<Self, Self::Error> {
        let consensus_height_str: String = attribute!(obj, "create_client.consensus_height");
        Ok(CreateClient(Attributes {
            height: obj.height,
            client_id: attribute!(obj, "create_client.client_id"),
            client_type: attribute!(obj, "create_client.client_type"),
            consensus_height: consensus_height_str.as_str().try_into()?,
        }))
    }
}

impl From<CreateClient> for IbcEvent {
    fn from(v: CreateClient) -> Self {
        IbcEvent::CreateClient(v)
    }
}

/// UpdateClient event signals a recent update of an on-chain client (IBC Client).
#[derive(Debug, Deserialize, Serialize, Clone)]
pub struct UpdateClient {
    pub common: Attributes,
    pub header: Option<AnyHeader>,
}

impl UpdateClient {
    pub fn client_id(&self) -> &ClientId {
        &self.common.client_id
    }
    pub fn client_type(&self) -> ClientType {
        self.common.client_type
    }

    pub fn height(&self) -> Height {
        self.common.height
    }
    pub fn set_height(&mut self, height: Height) {
        self.common.height = height;
    }

    pub fn consensus_height(&self) -> &Height {
        &self.common.consensus_height
    }
}

impl From<Attributes> for UpdateClient {
    fn from(attrs: Attributes) -> Self {
        UpdateClient {
            common: attrs,
            header: None,
        }
    }
}

impl TryFrom<RawObject> for UpdateClient {
    type Error = BoxError;
    fn try_from(obj: RawObject) -> Result<Self, Self::Error> {
        let header_str: String = attribute!(obj, "update_client.header");
        let header_bytes = hex::decode(header_str).unwrap();
        let header: AnyHeader = Protobuf::decode(header_bytes.as_ref()).unwrap();
        let consensus_height_str: String = attribute!(obj, "update_client.consensus_height");
        Ok(UpdateClient {
            common: Attributes {
                height: obj.height,
                client_id: attribute!(obj, "update_client.client_id"),
                client_type: attribute!(obj, "update_client.client_type"),
                consensus_height: consensus_height_str.as_str().try_into()?,
            },
            header: Some(header),
        })
    }
}

impl From<UpdateClient> for IbcEvent {
    fn from(v: UpdateClient) -> Self {
        IbcEvent::UpdateClient(v)
    }
}

/// ClientMisbehaviour event signals the update of an on-chain client (IBC Client) with evidence of
/// misbehaviour.
#[derive(Debug, Deserialize, Serialize, Clone)]
pub struct ClientMisbehaviour(Attributes);

impl ClientMisbehaviour {
    pub fn client_id(&self) -> &ClientId {
        &self.0.client_id
    }
    pub fn height(&self) -> Height {
        self.0.height
    }
    pub fn set_height(&mut self, height: Height) {
        self.0.height = height;
    }
}

impl TryFrom<RawObject> for ClientMisbehaviour {
    type Error = BoxError;
    fn try_from(obj: RawObject) -> Result<Self, Self::Error> {
        let consensus_height_str: String = attribute!(obj, "client_misbehaviour.consensus_height");
        Ok(ClientMisbehaviour(Attributes {
            height: obj.height,
            client_id: attribute!(obj, "client_misbehaviour.client_id"),
            client_type: attribute!(obj, "client_misbehaviour.client_type"),
            consensus_height: consensus_height_str.as_str().try_into()?,
        }))
    }
}

impl From<ClientMisbehaviour> for IbcEvent {
    fn from(v: ClientMisbehaviour) -> Self {
        IbcEvent::ClientMisbehaviour(v)
    }
}

/// Signals a recent upgrade of an on-chain client (IBC Client).
#[derive(Clone, Debug, PartialEq, Eq, PartialOrd, Ord, Hash, Deserialize, Serialize)]
pub struct UpgradeClient(Attributes);

impl UpgradeClient {
    pub fn set_height(&mut self, height: Height) {
        self.0.height = height;
    }
}

impl From<Attributes> for UpgradeClient {
    fn from(attrs: Attributes) -> Self {
        UpgradeClient(attrs)
    }
}<|MERGE_RESOLUTION|>--- conflicted
+++ resolved
@@ -16,11 +16,8 @@
 /// The content of the `type` field for the event that a chain produces upon executing the create client transaction.
 const CREATE_EVENT_TYPE: &str = "create_client";
 const UPDATE_EVENT_TYPE: &str = "update_client";
-<<<<<<< HEAD
 const MISBEHAVIOUR_EVENT_TYPE: &str = "client_misbehaviour";
-=======
 const UPGRADE_EVENT_TYPE: &str = "upgrade_client";
->>>>>>> 11f38795
 
 /// The content of the `key` field for the attribute containing the client identifier.
 const CLIENT_ID_ATTRIBUTE_KEY: &str = "client_id";
