//! Types for the IBC events emitted from Tendermint Websocket by the client module.
use crate::decode::{decode_protobuf, Error as DecodeError};
use crate::events::{self, extract_attribute, IbcEvent, RawObject};
use crate::ics02_client::client_type::ClientType;
use crate::ics02_client::header::AnyHeader;
use crate::ics02_client::height::Height;
use crate::ics24_host::identifier::ClientId;
use crate::primitives::format;
use crate::primitives::String;
use crate::primitives::ToString;
use serde_derive::{Deserialize, Serialize};
use std::boxed::Box;
use std::convert::{TryFrom, TryInto};
use subtle_encoding::hex;
use tendermint_proto::Protobuf;

/// The content of the `type` field for the event that a chain produces upon executing the create client transaction.
const CREATE_EVENT_TYPE: &str = "create_client";
const UPDATE_EVENT_TYPE: &str = "update_client";
const MISBEHAVIOUR_EVENT_TYPE: &str = "client_misbehaviour";
const UPGRADE_EVENT_TYPE: &str = "upgrade_client";

/// The content of the `key` field for the attribute containing the client identifier.
const CLIENT_ID_ATTRIBUTE_KEY: &str = "client_id";

/// The content of the `key` field for the attribute containing the client type.
const CLIENT_TYPE_ATTRIBUTE_KEY: &str = "client_type";

/// The content of the `key` field for the attribute containing the height.
const CONSENSUS_HEIGHT_ATTRIBUTE_KEY: &str = "consensus_height";

/// The content of the `key` field for the header in update client event.
const HEADER: &str = "header";

pub fn try_from_tx(event: &tendermint::abci::Event) -> Option<IbcEvent> {
    match event.type_str.as_ref() {
        CREATE_EVENT_TYPE => Some(IbcEvent::CreateClient(CreateClient(
            extract_attributes_from_tx(event),
        ))),
        UPDATE_EVENT_TYPE => Some(IbcEvent::UpdateClient(UpdateClient {
            common: extract_attributes_from_tx(event),
            header: extract_header_from_tx(event),
        })),
        MISBEHAVIOUR_EVENT_TYPE => Some(IbcEvent::ClientMisbehaviour(ClientMisbehaviour(
            extract_attributes_from_tx(event),
        ))),
        UPGRADE_EVENT_TYPE => Some(IbcEvent::UpgradeClient(UpgradeClient(
            extract_attributes_from_tx(event),
        ))),
        _ => None,
    }
}

fn extract_attributes_from_tx(event: &tendermint::abci::Event) -> Attributes {
    let mut attr = Attributes::default();

    for tag in &event.attributes {
        let key = tag.key.as_ref();
        let value = tag.value.as_ref();
        match key {
            CLIENT_ID_ATTRIBUTE_KEY => attr.client_id = value.parse().unwrap(),
            CLIENT_TYPE_ATTRIBUTE_KEY => attr.client_type = value.parse().unwrap(),
            CONSENSUS_HEIGHT_ATTRIBUTE_KEY => attr.consensus_height = value.parse().unwrap(),
            // TODO: `Attributes` has 4 fields and we're only parsing 3
            _ => {}
        }
    }

    attr
}

pub fn extract_header_from_tx(event: &tendermint::abci::Event) -> Option<AnyHeader> {
    for tag in &event.attributes {
        let key = tag.key.as_ref();
        let value = tag.value.as_ref();
        if let HEADER = key {
            let header_bytes = hex::decode(value).unwrap();
            let header: AnyHeader = Protobuf::decode(header_bytes.as_ref()).unwrap();
            return Some(header);
        }
    }
    None
}

/// NewBlock event signals the committing & execution of a new block.
// TODO - find a better place for NewBlock
#[derive(Debug, Deserialize, Serialize, Clone, Copy)]
pub struct NewBlock {
    pub height: Height,
}

impl NewBlock {
    pub fn new(h: Height) -> NewBlock {
        NewBlock { height: h }
    }
    pub fn set_height(&mut self, height: Height) {
        self.height = height;
    }
    pub fn height(&self) -> Height {
        self.height
    }
}

impl From<NewBlock> for IbcEvent {
    fn from(v: NewBlock) -> Self {
        IbcEvent::NewBlock(v)
    }
}

#[derive(Debug, Deserialize, Serialize, Clone, PartialEq, Eq, PartialOrd, Ord, Hash)]
pub struct Attributes {
    pub height: Height,
    pub client_id: ClientId,
    pub client_type: ClientType,
    pub consensus_height: Height,
}

impl Default for Attributes {
    fn default() -> Self {
        Attributes {
            height: Default::default(),
            client_id: Default::default(),
            client_type: ClientType::Tendermint,
            consensus_height: Height::default(),
        }
    }
}

impl std::fmt::Display for Attributes {
    fn fmt(&self, f: &mut std::fmt::Formatter<'_>) -> Result<(), std::fmt::Error> {
        write!(
            f,
            "h: {}, cs_h: {}({})",
            self.height, self.client_id, self.consensus_height
        )
    }
}

fn extract_attributes(object: &RawObject, namespace: &str) -> Result<Attributes, events::Error> {
    Ok(Attributes {
        height: object.height,

        client_id: extract_attribute(object, &format!("{}.client_id", namespace))?
            .parse()
            .map_err(events::parse_error)?,

        client_type: extract_attribute(object, &format!("{}.client_type", namespace))?
            .parse()
            .map_err(events::client_error)?,

        consensus_height: extract_attribute(object, &format!("{}.consensus_height", namespace))?
            .as_str()
            .try_into()
            .map_err(events::height_error)?,
    })
}

/// CreateClient event signals the creation of a new on-chain client (IBC client).
#[derive(Debug, Deserialize, Serialize, Clone)]
pub struct CreateClient(Attributes);

impl CreateClient {
    pub fn client_id(&self) -> &ClientId {
        &self.0.client_id
    }
    pub fn height(&self) -> Height {
        self.0.height
    }
    pub fn set_height(&mut self, height: Height) {
        self.0.height = height;
    }
}

impl From<Attributes> for CreateClient {
    fn from(attrs: Attributes) -> Self {
        CreateClient(attrs)
    }
}

impl TryFrom<RawObject> for CreateClient {
<<<<<<< HEAD
    type Error = crate::primitives::DummyError;
=======
    type Error = events::Error;
>>>>>>> b129b076
    fn try_from(obj: RawObject) -> Result<Self, Self::Error> {
        Ok(CreateClient(extract_attributes(&obj, "create_client")?))
    }
}

impl From<CreateClient> for IbcEvent {
    fn from(v: CreateClient) -> Self {
        IbcEvent::CreateClient(v)
    }
}

impl std::fmt::Display for CreateClient {
    fn fmt(&self, f: &mut std::fmt::Formatter<'_>) -> Result<(), std::fmt::Error> {
        write!(f, "{}", self.0)
    }
}

/// UpdateClient event signals a recent update of an on-chain client (IBC Client).
#[derive(Debug, Deserialize, Serialize, Clone)]
pub struct UpdateClient {
    pub common: Attributes,
    pub header: Option<AnyHeader>,
}

impl UpdateClient {
    pub fn client_id(&self) -> &ClientId {
        &self.common.client_id
    }
    pub fn client_type(&self) -> ClientType {
        self.common.client_type
    }

    pub fn height(&self) -> Height {
        self.common.height
    }

    pub fn set_height(&mut self, height: Height) {
        self.common.height = height;
    }

    pub fn consensus_height(&self) -> Height {
        self.common.consensus_height
    }
}

impl From<Attributes> for UpdateClient {
    fn from(attrs: Attributes) -> Self {
        UpdateClient {
            common: attrs,
            header: None,
        }
    }
}

impl TryFrom<RawObject> for UpdateClient {
    type Error = events::Error;

    fn try_from(obj: RawObject) -> Result<Self, Self::Error> {
        let header_str: Option<String> = obj
            .events
            .get("update_client.header")
            .and_then(|tags| tags[obj.idx].parse().ok());
        // some_attribute!(obj, "update_client.header");

        let header: Option<AnyHeader> = match header_str {
            Some(str) => {
                let header_bytes = hex::decode(str).map_err(events::subtle_encoding_error)?;

                let decoded =
                    decode_protobuf::<prost_types::Any, AnyHeader, _, _>(header_bytes.as_ref())
                        .map_err(|e| match e {
                            DecodeError::Decode(e) => events::decode_error(e),
                            DecodeError::TryFrom(e) => events::client_error(e),
                        })?;

                Some(decoded)
            }
            None => None,
        };

        Ok(UpdateClient {
            common: extract_attributes(&obj, "update_client")?,
            header,
        })
    }
}

impl From<UpdateClient> for IbcEvent {
    fn from(v: UpdateClient) -> Self {
        IbcEvent::UpdateClient(v)
    }
}

impl std::fmt::Display for UpdateClient {
    fn fmt(&self, f: &mut std::fmt::Formatter<'_>) -> Result<(), std::fmt::Error> {
        write!(f, "{}", self.common)
    }
}

/// ClientMisbehaviour event signals the update of an on-chain client (IBC Client) with evidence of
/// misbehaviour.
#[derive(Debug, Deserialize, Serialize, Clone)]
pub struct ClientMisbehaviour(Attributes);

impl ClientMisbehaviour {
    pub fn client_id(&self) -> &ClientId {
        &self.0.client_id
    }
    pub fn height(&self) -> Height {
        self.0.height
    }
    pub fn set_height(&mut self, height: Height) {
        self.0.height = height;
    }
}

impl TryFrom<RawObject> for ClientMisbehaviour {
    type Error = events::Error;
    fn try_from(obj: RawObject) -> Result<Self, Self::Error> {
        // attribute!(obj, "client_misbehaviour.consensus_height");
        Ok(ClientMisbehaviour(extract_attributes(
            &obj,
            "client_misbehaviour",
        )?))
    }
}

impl From<ClientMisbehaviour> for IbcEvent {
    fn from(v: ClientMisbehaviour) -> Self {
        IbcEvent::ClientMisbehaviour(v)
    }
}

/// Signals a recent upgrade of an on-chain client (IBC Client).
#[derive(Clone, Debug, PartialEq, Eq, PartialOrd, Ord, Hash, Deserialize, Serialize)]
pub struct UpgradeClient(Attributes);

impl UpgradeClient {
    pub fn set_height(&mut self, height: Height) {
        self.0.height = height;
    }
    pub fn client_id(&self) -> &ClientId {
        &self.0.client_id
    }
}

impl From<Attributes> for UpgradeClient {
    fn from(attrs: Attributes) -> Self {
        UpgradeClient(attrs)
    }
}<|MERGE_RESOLUTION|>--- conflicted
+++ resolved
@@ -178,11 +178,8 @@
 }
 
 impl TryFrom<RawObject> for CreateClient {
-<<<<<<< HEAD
-    type Error = crate::primitives::DummyError;
-=======
     type Error = events::Error;
->>>>>>> b129b076
+    
     fn try_from(obj: RawObject) -> Result<Self, Self::Error> {
         Ok(CreateClient(extract_attributes(&obj, "create_client")?))
     }
