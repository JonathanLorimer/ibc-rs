//! Protocol logic specific to ICS4 messages of type `MsgChannelOpenTry`.

use crate::events::IbcEvent;
use crate::handler::{HandlerOutput, HandlerResult};
use crate::ics03_connection::connection::State as ConnectionState;
use crate::ics04_channel::channel::{ChannelEnd, Counterparty, State};
use crate::ics04_channel::context::ChannelReader;
use crate::ics04_channel::error;
use crate::ics04_channel::events::Attributes;
use crate::ics04_channel::handler::verify::verify_channel_proofs;
use crate::ics04_channel::handler::{ChannelIdState, ChannelResult};
use crate::ics04_channel::msgs::chan_open_try::MsgChannelOpenTry;
use crate::ics24_host::identifier::ChannelId;

pub(crate) fn process(
    ctx: &dyn ChannelReader,
    msg: MsgChannelOpenTry,
) -> HandlerResult<ChannelResult, error::Error> {
    let mut output = HandlerOutput::builder();

    // Unwrap the old channel end (if any) and validate it against the message.
    let (mut new_channel_end, channel_id) = match msg.previous_channel_id() {
        Some(prev_id) => {
            let old_channel_end = ctx
                .channel_end(&(msg.port_id().clone(), prev_id.clone()))
                .ok_or_else(|| {
                    error::channel_not_found_error(msg.port_id.clone(), prev_id.clone())
                })?;

            // Validate that existing channel end matches with the one we're trying to establish.
            if old_channel_end.state_matches(&State::Init)
                && old_channel_end.order_matches(msg.channel.ordering())
                && old_channel_end.connection_hops_matches(msg.channel.connection_hops())
                && old_channel_end.counterparty_matches(msg.channel.counterparty())
                && old_channel_end.version_matches(&msg.channel.version())
            {
                // A ChannelEnd already exists and all validation passed.
                Ok((old_channel_end, prev_id.clone()))
            } else {
                // A ConnectionEnd already exists and validation failed.
                Err(error::channel_mismatch_error(prev_id.clone()))
            }
        }
        // No previous channel id was supplied. Create a new channel end & an identifier.
        None => {
            let channel_end = ChannelEnd::new(
                State::Init,
                *msg.channel.ordering(),
                msg.channel.counterparty().clone(),
                msg.channel.connection_hops().clone(),
                msg.counterparty_version().clone(),
            );

            // Channel identifier construction.
            let id_counter = ctx.channel_counter();
            let chan_id = ChannelId::new(id_counter);

            output.log(format!(
                "success: generated new channel identifier: {}",
                chan_id
            ));

            Ok((channel_end, chan_id))
        }
    }?;

    // An IBC connection running on the local (host) chain should exist.
    if msg.channel.connection_hops().len() != 1 {
        return Err(error::invalid_connection_hops_length_error(
            1,
            msg.channel.connection_hops().len(),
        ));
    }

    let connection_end_opt = ctx.connection_end(&msg.channel().connection_hops()[0]);

    let conn = connection_end_opt.ok_or_else(|| {
        error::missing_connection_error(msg.channel().connection_hops()[0].clone())
    })?;

    if !conn.state_matches(&ConnectionState::Open) {
        return Err(error::connection_not_open_error(
            msg.channel.connection_hops()[0].clone(),
        ));
    }

    let get_versions = conn.versions();
    let version = match get_versions.as_slice() {
        [version] => version,
        _ => return Err(error::invalid_version_length_connection_error()),
    };

    let channel_feature = msg.channel().ordering().to_string();
    if !version.is_supported_feature(channel_feature) {
        return Err(error::channel_feature_not_suported_by_connection_error());
    }

    // Channel capabilities
    let channel_cap = ctx.authenticated_capability(&msg.port_id().clone())?;

    if msg.channel().version().is_empty() {
        return Err(error::empty_version_error());
    }

    // Proof verification in two steps:
    // 1. Setup: build the Channel as we expect to find it on the other party.
    //      the port should be identical with the port we're using; the channel id should not be set
    //      since the counterparty cannot know yet which ID did we choose.
    let expected_counterparty = Counterparty::new(msg.port_id().clone(), None);
    let counterparty = conn.counterparty();
    let ccid = counterparty.connection_id().ok_or_else(|| {
        error::undefined_connection_counterparty_error(msg.channel().connection_hops()[0].clone())
    })?;
    let expected_connection_hops = vec![ccid.clone()];

    // The other party should be storing a channel end in this configuration.
    let expected_channel_end = ChannelEnd::new(
        State::Init,
        *msg.channel.ordering(),
        expected_counterparty,
        expected_connection_hops,
        msg.counterparty_version().clone(),
    );

    // 2. Actual proofs are verified now.
    verify_channel_proofs(
        ctx,
        &new_channel_end,
        &conn,
        &expected_channel_end,
<<<<<<< HEAD
        &msg.proofs(),
    )?;
=======
        msg.proofs(),
    )
    .map_err(|e| Kind::FailedChanneOpenTryVerification.context(e))?;
>>>>>>> 0af53fd9

    output.log("success: channel open try ");

    // Transition the channel end to the new state & pick a version.
    new_channel_end.set_state(State::TryOpen);

    let result = ChannelResult {
        port_id: msg.port_id().clone(),
        channel_cap,
        channel_id_state: if matches!(msg.previous_channel_id, None) {
            ChannelIdState::Generated
        } else {
            ChannelIdState::Reused
        },
        channel_id: channel_id.clone(),
        channel_end: new_channel_end,
    };

    let event_attributes = Attributes {
        channel_id: Some(channel_id),
        ..Default::default()
    };
    output.emit(IbcEvent::OpenTryChannel(event_attributes.into()));

    Ok(output.with_result(result))
}

#[cfg(test)]
mod tests {
    use std::convert::TryFrom;
    use test_env_log::test;

    use crate::events::IbcEvent;
    use crate::ics02_client::client_type::ClientType;
    use crate::ics03_connection::connection::ConnectionEnd;
    use crate::ics03_connection::connection::Counterparty as ConnectionCounterparty;
    use crate::ics03_connection::connection::State as ConnectionState;
    use crate::ics03_connection::msgs::test_util::get_dummy_raw_counterparty;
    use crate::ics03_connection::version::get_compatible_versions;
    use crate::ics04_channel::channel::{ChannelEnd, State};
    use crate::ics04_channel::error;
    use crate::ics04_channel::handler::{channel_dispatch, ChannelResult};
    use crate::ics04_channel::msgs::chan_open_try::test_util::get_dummy_raw_msg_chan_open_try;
    use crate::ics04_channel::msgs::chan_open_try::MsgChannelOpenTry;
    use crate::ics04_channel::msgs::ChannelMsg;
    use crate::ics24_host::identifier::{ChannelId, ClientId, ConnectionId};
    use crate::mock::context::MockContext;
    use crate::timestamp::ZERO_DURATION;
    use crate::Height;

    #[test]
    fn chan_open_try_msg_processing() {
        struct Test {
            name: String,
            ctx: MockContext,
            msg: ChannelMsg,
            want_pass: bool,
            match_error: Box<dyn FnOnce(error::ErrorDetail)>,
        }

        // Some general-purpose variable to parametrize the messages and the context.
        let proof_height = 10;
        let conn_id = ConnectionId::new(2);
        let client_id = ClientId::new(ClientType::Mock, 45).unwrap();

        // The context. We'll reuse this same one across all tests.
        let context = MockContext::default();

        // This is the connection underlying the channel we're trying to open.
        let conn_end = ConnectionEnd::new(
            ConnectionState::Open,
            client_id.clone(),
            ConnectionCounterparty::try_from(get_dummy_raw_counterparty()).unwrap(),
            get_compatible_versions(),
            ZERO_DURATION,
        );

        // We're going to test message processing against this message.
        let mut msg =
            MsgChannelOpenTry::try_from(get_dummy_raw_msg_chan_open_try(proof_height)).unwrap();

        // Assumption: an already existing `Init` channel should exist in the context for `msg`, and
        // this channel should depend on connection `conn_id`.
        let chan_id = ChannelId::new(24);
        let hops = vec![conn_id.clone()];
        msg.previous_channel_id = Some(chan_id.clone());
        msg.channel.connection_hops = hops;

        // This message does not assume a channel should already be initialized.
        let mut msg_vanilla = msg.clone();
        msg_vanilla.previous_channel_id = None;

        // A preloaded channel end that resides in the context. This is constructed so as to be
        // consistent with the incoming ChanOpenTry message `msg`.
        let correct_chan_end = ChannelEnd::new(
            State::Init,
            *msg.channel.ordering(),
            msg.channel.counterparty().clone(),
            msg.channel.connection_hops().clone(),
            msg.channel.version(),
        );

        // A preloaded channel end that resides in the context. This is constructed so as to be
        // __inconsistent__ with the incoming ChanOpenTry message `msg` due to its version field.
        let version = format!("{}-", msg.channel.version());
        let incorrect_chan_end_ver = ChannelEnd::new(
            State::Init,
            *msg.channel.ordering(),
            msg.channel.counterparty().clone(),
            msg.channel.connection_hops().clone(),
            version,
        );

        // A preloaded channel end residing in the context, which will be __inconsistent__ with
        // the incoming ChanOpenTry message `msg` due to its connection hops field.
        let hops = vec![ConnectionId::new(9890)];
        let incorrect_chan_end_hops = ChannelEnd::new(
            State::Init,
            *msg.channel.ordering(),
            msg.channel.counterparty().clone(),
            hops,
            msg.channel.version(),
        );

        let tests: Vec<Test> = vec![
            Test {
                name: "Processing fails because no channel is preloaded in the context".to_string(),
                ctx: context.clone(),
                msg: ChannelMsg::ChannelOpenTry(msg.clone()),
                want_pass: false,
                match_error: {
                    let port_id = msg.port_id.clone();
                    let channel_id = chan_id.clone();
                    Box::new(move |e| match e {
                        error::ErrorDetail::ChannelNotFound(e) => {
                            assert_eq!(e.port_id, port_id);
                            assert_eq!(e.channel_id, channel_id);
                        }
                        _ => {
                            panic!("Expected ChannelNotFound, instead got {}", e)
                        }
                    })
                },
            },
            Test {
                name: "Processing fails because no connection exists in the context".to_string(),
                ctx: context.clone(),
                msg: ChannelMsg::ChannelOpenTry(msg_vanilla.clone()),
                want_pass: false,
                match_error: {
                    let connection_id = msg.channel().connection_hops()[0].clone();
                    Box::new(move |e| match e {
                        error::ErrorDetail::MissingConnection(e) => {
                            assert_eq!(e.connection_id, connection_id);
                        }
                        _ => {
                            panic!("Expected MissingConnection, instead got {}", e)
                        }
                    })
                },
            },
            Test {
                name: "Processing fails because the port does not have a capability associated"
                    .to_string(),
                ctx: context
                    .clone()
                    .with_connection(conn_id.clone(), conn_end.clone()),
                msg: ChannelMsg::ChannelOpenTry(msg_vanilla.clone()),
                want_pass: false,
                match_error: {
                    let port_id = msg.port_id.clone();
                    Box::new(move |e| match e {
                        error::ErrorDetail::NoPortCapability(e) => {
                            assert_eq!(e.port_id, port_id);
                        }
                        _ => {
                            panic!("Expected NoPortCapability, instead got {}", e)
                        }
                    })
                },
            },
            Test {
                name: "Processing fails because of inconsistent version with preexisting channel"
                    .to_string(),
                ctx: context
                    .clone()
                    .with_connection(conn_id.clone(), conn_end.clone())
                    .with_port_capability(msg.port_id.clone())
                    .with_channel(msg.port_id.clone(), chan_id.clone(), incorrect_chan_end_ver),
                msg: ChannelMsg::ChannelOpenTry(msg.clone()),
                want_pass: false,
                match_error: {
                    let channel_id = chan_id.clone();
                    Box::new(move |e| match e {
                        error::ErrorDetail::ChannelMismatch(e) => {
                            assert_eq!(e.channel_id, channel_id);
                        }
                        _ => {
                            panic!("Expected ChannelMismatch, instead got {}", e)
                        }
                    })
                },
            },
            Test {
                name: "Processing fails because of inconsistent connection hops".to_string(),
                ctx: context
                    .clone()
                    .with_connection(conn_id.clone(), conn_end.clone())
                    .with_port_capability(msg.port_id.clone())
                    .with_channel(
                        msg.port_id.clone(),
                        chan_id.clone(),
                        incorrect_chan_end_hops,
                    ),
                msg: ChannelMsg::ChannelOpenTry(msg.clone()),
                want_pass: false,
                match_error: {
                    let channel_id = chan_id.clone();
                    Box::new(move |e| match e {
                        error::ErrorDetail::ChannelMismatch(e) => {
                            assert_eq!(e.channel_id, channel_id);
                        }
                        _ => {
                            panic!("Expected ChannelMismatch, instead got {}", e)
                        }
                    })
                },
            },
            Test {
                name: "Processing fails b/c the context has no client state".to_string(),
                ctx: context
                    .clone()
                    .with_connection(conn_id.clone(), conn_end.clone())
                    .with_port_capability(msg.port_id.clone())
                    .with_channel(
                        msg.port_id.clone(),
                        chan_id.clone(),
                        correct_chan_end.clone(),
                    ),
                msg: ChannelMsg::ChannelOpenTry(msg.clone()),
                want_pass: false,
                match_error: Box::new(|e| match e {
                    error::ErrorDetail::MissingClientState(_) => {}
                    _ => {
                        panic!("Expected MissingClientState, instead got {}", e)
                    }
                }),
            },
            Test {
                name: "Processing is successful".to_string(),
                ctx: context
                    .clone()
                    .with_client(&client_id, Height::new(0, proof_height))
                    .with_connection(conn_id.clone(), conn_end.clone())
                    .with_port_capability(msg.port_id.clone())
                    .with_channel(msg.port_id.clone(), chan_id, correct_chan_end),
                msg: ChannelMsg::ChannelOpenTry(msg.clone()),
                want_pass: true,
                match_error: Box::new(|_| {}),
            },
            Test {
                name: "Processing is successful against an empty context (no preexisting channel)"
                    .to_string(),
                ctx: context
                    .with_client(&client_id, Height::new(0, proof_height))
                    .with_connection(conn_id, conn_end)
                    .with_port_capability(msg.port_id),
                msg: ChannelMsg::ChannelOpenTry(msg_vanilla),
                want_pass: true,
                match_error: Box::new(|_| {}),
            },
        ]
        .into_iter()
        .collect();

        for test in tests {
            let res = channel_dispatch(&test.ctx, test.msg.clone());
            // Additionally check the events and the output objects in the result.
            match res {
                Ok(handler_output) => {
                    assert!(
                        test.want_pass,
                        "chan_open_ack: test passed but was supposed to fail for test: {}, \nparams {:?} {:?}",
                        test.name,
                        test.msg.clone(),
                        test.ctx.clone()
                    );

                    assert!(!handler_output.events.is_empty()); // Some events must exist.

                    // The object in the output is a channel end, should have TryOpen state.
                    let res: ChannelResult = handler_output.result;
                    assert_eq!(res.channel_end.state().clone(), State::TryOpen);

                    for e in handler_output.events.iter() {
                        assert!(matches!(e, &IbcEvent::OpenTryChannel(_)));
                    }
                }
                Err(e) => {
                    assert!(
                        !test.want_pass,
                        "chan_open_try: did not pass test: {}, \nparams:\n\tmsg={:?}\n\tcontext={:?}\nerror: {:?}",
                        test.name,
                        test.msg,
                        test.ctx.clone(),
                        e,
                    );

                    (test.match_error)(e.detail);
                }
            }
        }
    }
}<|MERGE_RESOLUTION|>--- conflicted
+++ resolved
@@ -128,14 +128,8 @@
         &new_channel_end,
         &conn,
         &expected_channel_end,
-<<<<<<< HEAD
-        &msg.proofs(),
+        msg.proofs(),
     )?;
-=======
-        msg.proofs(),
-    )
-    .map_err(|e| Kind::FailedChanneOpenTryVerification.context(e))?;
->>>>>>> 0af53fd9
 
     output.log("success: channel open try ");
 
