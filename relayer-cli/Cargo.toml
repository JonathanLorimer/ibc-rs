[package]
name       = "ibc-relayer-cli"
version    = "0.3.1"
edition    = "2018"
license    = "Apache-2.0"
readme     = "README.md"
keywords   = ["blockchain", "consensus", "cosmos", "ibc", "tendermint"]
homepage   = "https://hermes.informal.systems/"
repository = "https://github.com/informalsystems/ibc-rs"
authors    = ["Informal Systems <hello@informal.systems>"]

description = """
  Hermes is an IBC Relayer written in Rust.
"""

[[bin]]
name = "hermes"

[features]
profiling = ["ibc-relayer/profiling"]

[dependencies]
<<<<<<< HEAD
ibc              = { version = "0.3.0", path = "../modules" }
ibc-relayer      = { version = "0.3.0", path = "../relayer" }
ibc-proto        = { version = "0.8.0", path = "../proto" }
ibc-relayer-rest = { version = "0.1.0", path = "../relayer-rest" }
=======
ibc         = { version = "0.3.1", path = "../modules" }
ibc-relayer = { version = "0.3.1", path = "../relayer" }
ibc-proto   = { version = "0.8.0", path = "../proto" }
>>>>>>> b1c4bb83

anomaly = "0.2.0"
gumdrop = { version = "0.7", features = ["default_expr"] }
serde = { version = "1", features = ["serde_derive"] }
thiserror = "1"
tokio = { version = "1.0", features = ["full"] }
tracing = "0.1.26"
tracing-subscriber = "0.2.17"
futures = "0.3.14"
toml = "0.5.6"
serde_derive = "1.0.116"
serde_json = "1"
sled = "0.34.4"
prost = "0.7"
prost-types = "0.7"
hex = "0.4"
crossbeam-channel = "0.5.1"
subtle-encoding = "0.5"
dirs-next = "2.0.0"
itertools = "0.10.0"
crossbeam-utils = "0.8.4"

[dependencies.tendermint-proto]
version = "=0.19.0"

[dependencies.tendermint]
version = "=0.19.0"

[dependencies.tendermint-rpc]
version = "=0.19.0"
features = ["http-client", "websocket-client"]

[dependencies.tendermint-light-client]
version = "=0.19.0"
features = ["unstable"]

[dependencies.abscissa_core]
version = "0.5.2"

[dev-dependencies]
abscissa_core = { version = "0.5.2", features = ["testing"] }
once_cell = "1.7"<|MERGE_RESOLUTION|>--- conflicted
+++ resolved
@@ -20,16 +20,10 @@
 profiling = ["ibc-relayer/profiling"]
 
 [dependencies]
-<<<<<<< HEAD
-ibc              = { version = "0.3.0", path = "../modules" }
-ibc-relayer      = { version = "0.3.0", path = "../relayer" }
-ibc-proto        = { version = "0.8.0", path = "../proto" }
-ibc-relayer-rest = { version = "0.1.0", path = "../relayer-rest" }
-=======
 ibc         = { version = "0.3.1", path = "../modules" }
 ibc-relayer = { version = "0.3.1", path = "../relayer" }
 ibc-proto   = { version = "0.8.0", path = "../proto" }
->>>>>>> b1c4bb83
+ibc-relayer-rest = { version = "0.1.0", path = "../relayer-rest" }
 
 anomaly = "0.2.0"
 gumdrop = { version = "0.7", features = ["default_expr"] }
