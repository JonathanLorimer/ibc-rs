# The global section has parameters that apply globally to the relayer operation.
[global]

# Specify the strategy to be used by the relayer. Default: 'packets'
# Two options are currently supported:
#   - 'all': Relay packets and perform channel and connection handshakes.
#   - 'packets': Relay packets only.
strategy = 'packets'

# Enable or disable the filtering mechanism. Default: 'false'
# Valid options are 'true', 'false'.
<<<<<<< HEAD
# Currently Hermes supports packet filtering on a per-chain basis; see the
# chain-specific filter specification below in [chains.packet_filter].
filter = true
=======
filter = false
>>>>>>> 47899196

# Specify the verbosity for the relayer logging output. Default: 'info'
# Valid options are 'error', 'warn', 'info', 'debug', 'trace'.
log_level = 'info'

# Interval (in number of blocks) at which pending packets
# should be eagerly cleared. Default: 100
clear_packets_interval = 100

# The telemetry section defines parameters for Hermes' built-in telemetry capabilities.
# https://hermes.informal.systems/telemetry.html
[telemetry]

# Whether or not to enable the telemetry service. Default: false
enabled = true

# Specify the IPv4/6 host over which the built-in HTTP server will serve the metrics
# gathered by the telemetry service. Default: 127.0.0.1
host = '127.0.0.1'

# Specify the port over which the built-in HTTP server will serve the metrics gathered
# by the telemetry service. Default: 3001
port = 3001

# A chains section includes parameters related to a chain and the full node to which
# the relayer can send transactions and queries.
[[chains]]

# Specify the chain ID. Required
id = 'ibc-0'

# Specify the RPC address and port where the chain RPC server listens on. Required
rpc_addr = 'http://127.0.0.1:26657'

# Specify the GRPC address and port where the chain GRPC server listens on. Required
grpc_addr = 'http://127.0.0.1:9090'

# Specify the WebSocket address and port where the chain WebSocket server
# listens on. Required
websocket_addr = 'ws://127.0.0.1:26657/websocket'

# Specify the maximum amount of time (duration) that the RPC requests should
# take before timing out. Default: 10s (10 seconds)
rpc_timeout = '10s'

# Specify the prefix used by the chain. Required
account_prefix = 'cosmos'

# Specify the name of the private key to use for signing transactions. Required
# See the Adding Keys chapter for more information about managing signing keys:
#   https://hermes.informal.systems/commands/keys/index.html#adding-keys
key_name = 'testkey'

# Specify the store prefix used by the on-chain IBC modules. Required
# Recommended value for Cosmos SDK: 'ibc'
store_prefix = 'ibc'

# Specify the maximum amount of gas to be used as the gas limit for a transaction.
# Default: 300000
max_gas = 3000000

# Specify the price per gas used of the fee to submit a transaction and
# the denomination of the fee. Required
gas_price = { price = 0.001, denom = 'stake' }

# Specify by ratio to increase the gas estimate used to compute the fee,
# to account for potential estimation error. Default: 0.1, ie. 10%.
gas_adjustment = 0.1

# Specify how many IBC messages at most to include in a single transaction.
# Default: 30
max_msg_num = 30

# Specify the maximum size, in bytes, of each transaction that Hermes will submit.
# Default: 2097152 (2 MiB)
max_tx_size = 2097152

# Specify the maximum amount of time to tolerate a clock drift.
# The clock drift parameter defines how much new (untrusted) header's time
# can drift into the future. Default: 5s
clock_drift = '5s'

# Specify the amount of time to be used as the light client trusting period.
# It should be significantly less than the unbonding period
# (e.g. unbonding period = 3 weeks, trusting period = 2 weeks).
# Default: 14days (336 hours)
trusting_period = '14days'

# Specify the trust threshold for the light client, ie. the maximum fraction of validators
# which have changed between two blocks.
# Default: { numerator = '1', denominator = '3' }, ie. 1/3.
# Warning: This is an advanced feature! Modify with caution.
trust_threshold = { numerator = '1', denominator = '3' }

<<<<<<< HEAD
# This section specifies the filters for policy based relaying.
# Default: no policy/ filters
# The section is ignored if the global 'filter' option is set to 'false'.
# If the global 'filter' option is set to 'true' and this section is missing then no filtering is performed for this chain.
# Only packet filtering based on channel identifier can be specified.
# A channel filter has two fields:
# 1. `policy` - one of two types are supported:
#       - 'allow': permit relaying _only on_ the port/channel id in the list below,
#       - 'deny': permit relaying on any channel _except for_ the list below.
# 2. `list` - the list of channels specified by the port and channel identifiers.
#
# Example configuration of a channel filter, denying packet relaying on channel with port ID 'transfer' and channel ID 'channel-0':
#
# [chains.packet_filter]
# policy = 'deny'
# list = [
#   ['transfer', 'channel-0'],
# ]

=======
[chains.filters]
channels = [['transfer', 'channel-0']]
>>>>>>> 47899196

[[chains]]
id = 'ibc-1'
rpc_addr = 'http://127.0.0.1:26557'
grpc_addr = 'http://127.0.0.1:9091'
websocket_addr = 'ws://127.0.0.1:26557/websocket'
rpc_timeout = '10s'
account_prefix = 'cosmos'
key_name = 'testkey'
store_prefix = 'ibc'
max_gas = 3000000
gas_price = { price = 0.001, denom = 'stake' }
gas_adjustment = 0.1
max_msg_num = 30
max_tx_size = 2097152
clock_drift = '5s'
trusting_period = '14days'
trust_threshold = { numerator = '1', denominator = '3' }<|MERGE_RESOLUTION|>--- conflicted
+++ resolved
@@ -9,13 +9,10 @@
 
 # Enable or disable the filtering mechanism. Default: 'false'
 # Valid options are 'true', 'false'.
-<<<<<<< HEAD
+
 # Currently Hermes supports packet filtering on a per-chain basis; see the
 # chain-specific filter specification below in [chains.packet_filter].
 filter = true
-=======
-filter = false
->>>>>>> 47899196
 
 # Specify the verbosity for the relayer logging output. Default: 'info'
 # Valid options are 'error', 'warn', 'info', 'debug', 'trace'.
@@ -110,7 +107,6 @@
 # Warning: This is an advanced feature! Modify with caution.
 trust_threshold = { numerator = '1', denominator = '3' }
 
-<<<<<<< HEAD
 # This section specifies the filters for policy based relaying.
 # Default: no policy/ filters
 # The section is ignored if the global 'filter' option is set to 'false'.
@@ -130,10 +126,6 @@
 #   ['transfer', 'channel-0'],
 # ]
 
-=======
-[chains.filters]
-channels = [['transfer', 'channel-0']]
->>>>>>> 47899196
 
 [[chains]]
 id = 'ibc-1'
