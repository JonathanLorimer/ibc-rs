//! Relayer configuration

pub mod reload;

use std::collections::{HashMap, HashSet};
use std::{fmt, fs, fs::File, io::Write, path::Path, time::Duration};

use serde_derive::{Deserialize, Serialize};
use tendermint_light_client::types::TrustThreshold;

use ibc::ics24_host::identifier::{ChainId, ChannelId, PortId};
use ibc::timestamp::ZERO_DURATION;

use crate::error;

#[derive(Clone, Debug, PartialEq, Serialize, Deserialize)]
pub struct GasPrice {
    pub price: f64,
    pub denom: String,
}

impl GasPrice {
    pub const fn new(price: f64, denom: String) -> Self {
        Self { price, denom }
    }
}

impl fmt::Display for GasPrice {
    fn fmt(&self, f: &mut fmt::Formatter<'_>) -> fmt::Result {
        write!(f, "{}{}", self.price, self.denom)
    }
}

#[derive(Clone, Debug, Serialize, Deserialize)]
#[serde(
    rename_all = "lowercase",
    tag = "policy",
    content = "list",
    deny_unknown_fields
)]
pub enum PacketFilter {
    Allow(ChannelsSpec),
    Deny(ChannelsSpec),
    AllowAll,
}

impl Default for PacketFilter {
    /// By default, allows all channels & ports.
    fn default() -> Self {
        Self::AllowAll
    }
}

impl PacketFilter {
    /// Returns true if the packets can be relayed on the channel with [`PortId`] and [`ChannelId`],
    /// false otherwise.
    pub fn is_allowed(&self, port_id: &PortId, channel_id: &ChannelId) -> bool {
        match self {
            PacketFilter::Allow(spec) => spec.contains(&(port_id.clone(), channel_id.clone())),
            PacketFilter::Deny(spec) => !spec.contains(&(port_id.clone(), channel_id.clone())),
            PacketFilter::AllowAll => true,
        }
    }
}

#[derive(Clone, Debug, Default, Serialize, Deserialize)]
#[serde(deny_unknown_fields)]
pub struct ChannelsSpec(HashSet<(PortId, ChannelId)>);

impl ChannelsSpec {
    pub fn contains(&self, channel_port: &(PortId, ChannelId)) -> bool {
        self.0.contains(channel_port)
    }
}

/// Defaults for various fields
pub mod default {
    use super::*;

    pub fn filter() -> bool {
        false
    }

    pub fn clear_packets_interval() -> u64 {
        100
    }

    pub fn rpc_timeout() -> Duration {
        Duration::from_secs(10)
    }

    pub fn trusting_period() -> Duration {
        Duration::from_secs(336 * 60 * 60) // 336 hours ~ 14 days
    }

    pub fn clock_drift() -> Duration {
        Duration::from_secs(5)
    }

    pub fn connection_delay() -> Duration {
        ZERO_DURATION
    }
}

#[derive(Clone, Debug, Default, Deserialize, Serialize)]
#[serde(deny_unknown_fields)]
pub struct Config {
    #[serde(default)]
    pub global: GlobalConfig,
    #[serde(default)]
    pub telemetry: TelemetryConfig,
    #[serde(default = "Vec::new", skip_serializing_if = "Vec::is_empty")]
    pub chains: Vec<ChainConfig>,
}

impl Config {
    pub fn has_chain(&self, id: &ChainId) -> bool {
        self.chains.iter().any(|c| c.id == *id)
    }

    pub fn find_chain(&self, id: &ChainId) -> Option<&ChainConfig> {
        self.chains.iter().find(|c| c.id == *id)
    }

    pub fn find_chain_mut(&mut self, id: &ChainId) -> Option<&mut ChainConfig> {
        self.chains.iter_mut().find(|c| c.id == *id)
    }

<<<<<<< HEAD
    /// Returns true if packets are allowed on the channel [`PortId`] [`ChannelId`] on
    /// [`ChainId`].
    /// Returns false otherwise.
    pub fn packets_on_channel_allowed(
        &self,
        chain_id: &ChainId,
        port_id: &PortId,
        channel_id: &ChannelId,
    ) -> bool {
        match self.find_chain(chain_id) {
            None => false,
            Some(chain_config) => chain_config.packet_filter.is_allowed(port_id, channel_id),
        }
=======
    pub fn handshake_enabled(&self) -> bool {
        self.global.strategy == Strategy::HandshakeAndPackets
    }

    pub fn chains_map(&self) -> HashMap<&ChainId, &ChainConfig> {
        self.chains.iter().map(|c| (&c.id, c)).collect()
>>>>>>> 47899196
    }
}

#[derive(Clone, Debug, PartialEq, Deserialize, Serialize)]
pub enum Strategy {
    #[serde(rename = "packets")]
    Packets,

    #[serde(rename = "all")]
    HandshakeAndPackets,
}

impl Default for Strategy {
    fn default() -> Self {
        Self::Packets
    }
}

/// Log levels are wrappers over [`tracing_core::Level`].
///
/// [`tracing_core::Level`]: https://docs.rs/tracing-core/0.1.17/tracing_core/struct.Level.html
#[derive(Clone, Debug, PartialEq, Deserialize, Serialize)]
#[serde(rename_all = "lowercase")]
pub enum LogLevel {
    Trace,
    Debug,
    Info,
    Warn,
    Error,
}

impl Default for LogLevel {
    fn default() -> Self {
        Self::Info
    }
}

impl fmt::Display for LogLevel {
    fn fmt(&self, f: &mut fmt::Formatter<'_>) -> fmt::Result {
        match self {
            LogLevel::Trace => write!(f, "trace"),
            LogLevel::Debug => write!(f, "debug"),
            LogLevel::Info => write!(f, "info"),
            LogLevel::Warn => write!(f, "warn"),
            LogLevel::Error => write!(f, "error"),
        }
    }
}

#[derive(Clone, Debug, Deserialize, Serialize)]
#[serde(default, deny_unknown_fields)]
pub struct GlobalConfig {
    pub strategy: Strategy,
    pub log_level: LogLevel,
    #[serde(default = "default::filter")]
    pub filter: bool,
    #[serde(default = "default::clear_packets_interval")]
    pub clear_packets_interval: u64,
}

impl Default for GlobalConfig {
    fn default() -> Self {
        Self {
            strategy: Strategy::default(),
            log_level: LogLevel::default(),
            filter: default::filter(),
            clear_packets_interval: default::clear_packets_interval(),
        }
    }
}

#[derive(Clone, Debug, Deserialize, Serialize)]
#[serde(deny_unknown_fields)]
pub struct TelemetryConfig {
    pub enabled: bool,
    pub host: String,
    pub port: u16,
}

impl Default for TelemetryConfig {
    fn default() -> Self {
        Self {
            enabled: false,
            host: "127.0.0.1".to_string(),
            port: 3001,
        }
    }
}

#[derive(Clone, Debug, Deserialize, Serialize)]
#[serde(deny_unknown_fields)]
pub struct ChainConfig {
    pub id: ChainId,
    pub rpc_addr: tendermint_rpc::Url,
    pub websocket_addr: tendermint_rpc::Url,
    pub grpc_addr: tendermint_rpc::Url,
    #[serde(default = "default::rpc_timeout", with = "humantime_serde")]
    pub rpc_timeout: Duration,
    pub account_prefix: String,
    pub key_name: String,
    pub store_prefix: String,
    pub max_gas: Option<u64>,
    pub gas_adjustment: Option<f64>,
    pub max_msg_num: Option<usize>,
    pub max_tx_size: Option<usize>,
    #[serde(default = "default::clock_drift", with = "humantime_serde")]
    pub clock_drift: Duration,
    #[serde(default = "default::trusting_period", with = "humantime_serde")]
    pub trusting_period: Duration,

    // these two need to be last otherwise we run into `ValueAfterTable` error when serializing to TOML
    #[serde(default)]
    pub trust_threshold: TrustThreshold,
    pub gas_price: GasPrice,
    #[serde(default)]
    pub packet_filter: PacketFilter,
}

/// Attempt to load and parse the TOML config file as a `Config`.
pub fn load(path: impl AsRef<Path>) -> Result<Config, error::Error> {
    let config_toml =
        std::fs::read_to_string(&path).map_err(|e| error::Kind::ConfigIo.context(e))?;

    let config =
        toml::from_str::<Config>(&config_toml[..]).map_err(|e| error::Kind::Config.context(e))?;

    Ok(config)
}

/// Serialize the given `Config` as TOML to the given config file.
pub fn store(config: &Config, path: impl AsRef<Path>) -> Result<(), error::Error> {
    let mut file = if path.as_ref().exists() {
        fs::OpenOptions::new().write(true).truncate(true).open(path)
    } else {
        File::create(path)
    }
    .map_err(|e| error::Kind::Config.context(e))?;

    store_writer(config, &mut file)
}

/// Serialize the given `Config` as TOML to the given writer.
pub(crate) fn store_writer(config: &Config, mut writer: impl Write) -> Result<(), error::Error> {
    let toml_config =
        toml::to_string_pretty(&config).map_err(|e| error::Kind::Config.context(e))?;

    writeln!(writer, "{}", toml_config).map_err(|e| error::Kind::Config.context(e))?;

    Ok(())
}

#[cfg(test)]
mod tests {
    use super::{load, store_writer};
    use test_env_log::test;

    #[test]
    fn parse_valid_config() {
        let path = concat!(
            env!("CARGO_MANIFEST_DIR"),
            "/tests/config/fixtures/relayer_conf_example.toml"
        );

        let config = load(path);
        println!("{:?}", config);
        assert!(config.is_ok());
    }

    #[test]
    fn serialize_valid_config() {
        let path = concat!(
            env!("CARGO_MANIFEST_DIR"),
            "/tests/config/fixtures/relayer_conf_example.toml"
        );

        let config = load(path).expect("could not parse config");

        let mut buffer = Vec::new();
        store_writer(&config, &mut buffer).unwrap();
    }
}<|MERGE_RESOLUTION|>--- conflicted
+++ resolved
@@ -126,9 +126,8 @@
         self.chains.iter_mut().find(|c| c.id == *id)
     }
 
-<<<<<<< HEAD
-    /// Returns true if packets are allowed on the channel [`PortId`] [`ChannelId`] on
-    /// [`ChainId`].
+    /// Returns true if filtering is disabled or if packets are allowed on
+    /// the channel [`PortId`] [`ChannelId`] on [`ChainId`].
     /// Returns false otherwise.
     pub fn packets_on_channel_allowed(
         &self,
@@ -136,18 +135,22 @@
         port_id: &PortId,
         channel_id: &ChannelId,
     ) -> bool {
+        if !self.global.filter {
+            return true;
+        }
+
         match self.find_chain(chain_id) {
             None => false,
             Some(chain_config) => chain_config.packet_filter.is_allowed(port_id, channel_id),
         }
-=======
+    }
+
     pub fn handshake_enabled(&self) -> bool {
         self.global.strategy == Strategy::HandshakeAndPackets
     }
 
     pub fn chains_map(&self) -> HashMap<&ChainId, &ChainConfig> {
         self.chains.iter().map(|c| (&c.id, c)).collect()
->>>>>>> 47899196
     }
 }
 
