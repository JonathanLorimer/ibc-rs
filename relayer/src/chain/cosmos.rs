--- conflicted
+++ resolved
@@ -39,12 +39,8 @@
 use ibc::ics24_host::identifier::{ChainId, ChannelId, ClientId, ConnectionId, PortId};
 use ibc::ics24_host::Path::ClientConsensusState as ClientConsensusPath;
 use ibc::ics24_host::Path::ClientState as ClientStatePath;
-<<<<<<< HEAD
-use ibc::ics24_host::{Path, IBC_QUERY_PATH};
 use ibc::query::QueryTxRequest;
-=======
 use ibc::ics24_host::{ClientUpgradePath, Path, IBC_QUERY_PATH, SDK_UPGRADE_QUERY_PATH};
->>>>>>> 11f38795
 use ibc::signer::Signer;
 use ibc::Height as ICSHeight;
 // Support for GRPC
@@ -1195,14 +1191,7 @@
     ) -> Result<Self::Header, Error> {
         crate::time!("build_header");
 
-<<<<<<< HEAD
-        let trusted_height =
-            ICSHeight::new(self.id().version(), trusted_light_block.height().into());
-
         Ok(TmHeader {
-=======
-        Ok(TMHeader {
->>>>>>> 11f38795
             trusted_height,
             signed_header: target_light_block.signed_header.clone(),
             validator_set: target_light_block.validators,
