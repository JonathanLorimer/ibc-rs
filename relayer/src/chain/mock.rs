--- conflicted
+++ resolved
@@ -321,17 +321,17 @@
         })
     }
 
-<<<<<<< HEAD
     fn query_consensus_states(
         &self,
         _request: QueryConsensusStatesRequest,
     ) -> Result<Vec<AnyConsensusStateWithHeight>, Error> {
-=======
+        unimplemented!()
+    }
+
     fn query_upgraded_consensus_state(
         &self,
         _height: Height,
     ) -> Result<(Self::ConsensusState, MerkleProof), Error> {
->>>>>>> 11f38795
         unimplemented!()
     }
 }
