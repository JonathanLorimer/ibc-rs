--- conflicted
+++ resolved
@@ -25,14 +25,9 @@
     },
     object::{Client, Object, UnidirectionalChannelPath},
     registry::Registry,
-<<<<<<< HEAD
     rest,
-    util::recv_multiple,
-    worker::{Worker, WorkerHandle},
-=======
     util::try_recv_multiple,
     worker::{WorkerMap, WorkerMsg},
->>>>>>> b1c4bb83
 };
 
 mod error;
@@ -44,20 +39,16 @@
 pub struct Supervisor {
     config: Config,
     registry: Registry,
-<<<<<<< HEAD
-    workers: HashMap<Object, WorkerHandle>,
-    rest_receiver: crossbeam_channel::Receiver<rest::Request>,
-=======
     workers: WorkerMap,
     worker_msg_rx: Receiver<WorkerMsg>,
->>>>>>> b1c4bb83
+    rest_receiver: Receiver<rest::Request>,
 }
 
 impl Supervisor {
     /// Spawns a [`Supervisor`] which will listen for events on all the chains in the [`Config`].
     pub fn spawn(
         config: Config,
-        rest_receiver: crossbeam_channel::Receiver<rest::Request>,
+        rest_receiver: Receiver<rest::Request>,
     ) -> Result<Self, BoxError> {
         let registry = Registry::new(config.clone());
         let (worker_msg_tx, worker_msg_rx) = crossbeam_channel::unbounded();
@@ -65,13 +56,9 @@
         Ok(Self {
             config,
             registry,
-<<<<<<< HEAD
-            workers: HashMap::new(),
-            rest_receiver,
-=======
             workers: WorkerMap::new(worker_msg_tx),
             worker_msg_rx,
->>>>>>> b1c4bb83
+            rest_receiver,
         })
     }
 
@@ -303,6 +290,8 @@
                 self.handle_msg(msg);
             }
 
+            rest::process(&self.config, &self.rest_receiver);
+
             std::thread::sleep(Duration::from_millis(50));
         }
     }
@@ -317,7 +306,6 @@
                     );
                 }
             }
-            rest::process(&self.config, &self.rest_receiver);
         }
     }
 
